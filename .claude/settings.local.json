--- conflicted
+++ resolved
@@ -2,14 +2,10 @@
   "permissions": {
     "allow": [
       "Bash(ls:*)",
-<<<<<<< HEAD
-      "Bash(grep:*)"
-=======
       "Bash(grep:*)",
       "Bash(realpath:*)",
       "Bash(find:*)",
       "Bash(rm:*)"
->>>>>>> 69243a4d
     ],
     "deny": []
   }
